--- conflicted
+++ resolved
@@ -26,11 +26,8 @@
 		".go": "go",
 		".js": "node",
 		".rb": "ruby",
-<<<<<<< HEAD
 		".cs": "dotnet",
-=======
 		".py": "python",
->>>>>>> 5e61d2b0
 	}
 
 	fnInitRuntimes []string
